--- conflicted
+++ resolved
@@ -64,12 +64,9 @@
         Parameter('plot_style', "main", ['main', 'aux', '2D', 'two'])
     ]
 
-<<<<<<< HEAD
-    #####_DEVICES = {'daq': PXI6733(),'daq2': NI6281()}
-=======
     #_DEVICES = {'daq': PXI6733(),'daq2': NI6281()}
     _DEVICES = {'daq': PCI6229(), 'daq2': PCI6601()}
->>>>>>> 3d4b3dc4
+
 
     def __init__(self, devices=None, name=None, settings=None, log_function=None, data_path=None):
         '''
