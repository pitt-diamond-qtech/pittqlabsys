# Created by Gurudev Dutt <gdutt@pitt.edu> on 2023-08-03
# This program is free software; you can redistribute it and/or modify
# it under the terms of the GNU General Public License as published by
# the Free Software Foundation; either version 2 of the License, or
# (at your option) any later version.
#
# This program is distributed in the hope that it will be useful,
# but WITHOUT ANY WARRANTY; without even the implied warranty of
# MERCHANTABILITY or FITNESS FOR A PARTICULAR PURPOSE.  See the
# GNU General Public License for more details.
#
# You should have received a copy of the GNU General Public License
# along with this program; if not, write to the Free Software
# Foundation, Inc., 51 Franklin St, Fifth Floor, Boston, MA  02110-1301  USA

from .example_device import ExampleDevice,Plant,PIController
<<<<<<< HEAD
from .ni_daq import PXI6733,NIDAQ,NI6281
from .microwave_generator import MicrowaveGenerator
from .nanodrive import MCLNanoDrive
from .adwin import ADwinGold
=======
from .ni_daq import PXI6733,NIDAQ,NI6281,PCI6229,PCI6601
from .microwave_generator import MicrowaveGenerator
>>>>>>> 3d4b3dc4
<|MERGE_RESOLUTION|>--- conflicted
+++ resolved
@@ -14,12 +14,9 @@
 # Foundation, Inc., 51 Franklin St, Fifth Floor, Boston, MA  02110-1301  USA
 
 from .example_device import ExampleDevice,Plant,PIController
-<<<<<<< HEAD
-from .ni_daq import PXI6733,NIDAQ,NI6281
+#from .ni_daq import PXI6733,NIDAQ,NI6281
+from .ni_daq import PXI6733,NIDAQ,NI6281,PCI6229,PCI6601
 from .microwave_generator import MicrowaveGenerator
 from .nanodrive import MCLNanoDrive
 from .adwin import ADwinGold
-=======
-from .ni_daq import PXI6733,NIDAQ,NI6281,PCI6229,PCI6601
-from .microwave_generator import MicrowaveGenerator
->>>>>>> 3d4b3dc4
+
